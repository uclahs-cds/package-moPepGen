--- conflicted
+++ resolved
@@ -25,7 +25,6 @@
             message += f"transcript [{transcript_id}] "
         super().__init__(message)
 
-<<<<<<< HEAD
 class TranscriptionStartSiteMutationError(Exception):
     """ Error to to used when there is a variant altering the transcriptional
     start site. """
@@ -37,7 +36,6 @@
         if transcript_id:
             message += f"transcript [{transcript_id}] "
         super().__init__(message)
-=======
 class ReferenceSeqnameNotFoundError(Exception):
     """ Error to be raised when the seqname is not found from the reference
     genome """
@@ -54,5 +52,4 @@
 
 def warning(msg:str) -> None:
     """ print a warning message """
-    logger(f"[ !!! moPepGen WARNING !!! ] {msg}")
->>>>>>> 27f1391e
+    logger(f"[ !!! moPepGen WARNING !!! ] {msg}")