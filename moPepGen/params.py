--- conflicted
+++ resolved
@@ -36,12 +36,8 @@
     def __init__(self, enzyme:str=None, exception:str=None, miscleavage:int=2,
             min_mw:int=500, min_length:int=7, max_length:int=25,
             max_variants_per_node:int=7, additional_variants_per_misc:int=2,
-<<<<<<< HEAD
-            min_nodes_to_collapse:int=30, naa_to_collapse:int=5, flanking_size:int=9):
-=======
             in_bubble_cap_step_down:int=0, min_nodes_to_collapse:int=30,
-            naa_to_collapse:int=5):
->>>>>>> d8e1b930
+            naa_to_collapse:int=5, flanking_size:int=9):
         """ constructor """
         self.enzyme = enzyme
         if self.enzyme and self.enzyme.lower() == 'none':
