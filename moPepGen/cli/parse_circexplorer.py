--- conflicted
+++ resolved
@@ -135,14 +135,8 @@
 
     common.print_start_message(args)
 
-<<<<<<< HEAD
-    _, anno, *_ = common.load_references(
-        args=args, load_genome=False, load_canonical_peptides=False
-    )
-=======
     ref_data = common.load_references(args, False, False)
     anno = ref_data.anno
->>>>>>> d8e1b930
 
     circ_records:Dict[str, List[circ.CircRNAModel]] = {}
 
