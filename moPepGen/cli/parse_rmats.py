--- conflicted
+++ resolved
@@ -147,15 +147,9 @@
 
     common.print_start_message(args)
 
-<<<<<<< HEAD
-    genome, anno, *_ = common.load_references(
-        args, load_canonical_peptides=False
-    )
-=======
     ref_data = common.load_references(args, load_canonical_peptides=False)
     genome = ref_data.genome
     anno = ref_data.anno
->>>>>>> d8e1b930
 
     variants:Dict[str,Set[seqvar.VariantRecord]] = {}
     rmats_outputs = [
