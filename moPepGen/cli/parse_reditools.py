--- conflicted
+++ resolved
@@ -118,18 +118,12 @@
 
     common.print_start_message(args)
 
-<<<<<<< HEAD
-    _, anno, *_ = common.load_references(
-        args, load_genome=False, load_canonical_peptides=False
-    )
-=======
     ref_data = common.load_references(
         args=args,
         load_genome=False,
         load_canonical_peptides=False
     )
     anno = ref_data.anno
->>>>>>> d8e1b930
 
     variants:Dict[str, List[seqvar.VariantRecord]] = {}
 
