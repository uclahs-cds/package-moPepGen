--- conflicted
+++ resolved
@@ -41,12 +41,8 @@
     )
     common.add_args_output_path(p, OUTPUT_FILE_FORMATS)
     common.add_args_source(p)
-<<<<<<< HEAD
     common.add_args_reference(p)
-=======
     common.add_args_skip_failed(p)
-    common.add_args_reference(p, proteome=False)
->>>>>>> a77cfef2
     common.add_args_debug_level(p)
     p.set_defaults(func=parse_vep)
     common.print_help_if_missing_args(p)
