""" `parseFusionCatcher` takes the identified fusion transcript results from
[FusionCatcher](https://github.com/ndaniel/fusioncatcher) and save as a
GVF file. The GVF file can be later used to call variant peptides using
[callVariant](call-variant.md)."""
from typing import List
from pathlib import Path
import argparse
<<<<<<< HEAD
from moPepGen import logger, seqvar, parser
from .common import add_args_reference, add_args_quiet, add_args_source,\
=======
from moPepGen import logger, seqvar, parser, err
from .common import add_args_reference, add_args_verbose, add_args_source,\
>>>>>>> b92c968e
    add_args_output_prefix, print_start_message,print_help_if_missing_args,\
    load_references, generate_metadata


# pylint: disable=W0212
def add_subparser_parse_fusion_catcher(subparsers:argparse._SubParsersAction):
    """ CLI for moPepGen parseFusionCatcher """

    p = subparsers.add_parser(
        name='parseFusionCatcher',
        help='Parse FusionCatcher result for moPepGen to call variant peptides.',
        description='Parse the FusionCatcher result to GVF format of variant'
        'records for moPepGen to call variant peptides. The genome',
        formatter_class=argparse.ArgumentDefaultsHelpFormatter
    )
    p.add_argument(
        '-f', '--fusion',
        type=Path,
        help="Path to the FusionCatcher's output file.",
        metavar='<file>',
        required=True
    )
    p.add_argument(
        '--max-common-mapping',
        type=int,
        help='Maximal number of common mapping reads.',
        metavar='<number>',
        default=0
    )
    p.add_argument(
        '--min-spanning-unique',
        help='Minimal spanning unique reads.',
        type=int,
        default=5,
        metavar='<number>'
    )
    add_args_output_prefix(p)
    add_args_source(p)
    add_args_reference(p, proteome=False)
    add_args_quiet(p)
    p.set_defaults(func=parse_fusion_catcher)
    print_help_if_missing_args(p)
    return p

def parse_fusion_catcher(args:argparse.Namespace) -> None:
    """ Parse FusionCatcher output and save it in GVF format. """
    # unpack args
    fusion = args.fusion
    output_prefix:str = args.output_prefix
    output_path = output_prefix + '.gvf'

    print_start_message(args)

    genome, anno, *_ = load_references(args=args, load_canonical_peptides=False)

    variants:List[seqvar.VariantRecord] = []

    for record in parser.FusionCatcherParser.parse(fusion):
        if record.counts_of_common_mapping_reads > args.max_common_mapping:
            continue
        if record.spanning_unique_reads < args.min_spanning_unique:
            continue
        try:
            var_records = record.convert_to_variant_records(anno, genome)
        except err.GeneNotFoundError:
            continue
        variants.extend(var_records)

    if not args.quiet:
        logger(f'FusionCatcher output {fusion} loaded.')

    variants.sort()

    if not args.quiet:
        logger('Variants sorted.')

    metadata = generate_metadata(args)

    seqvar.io.write(variants, output_path, metadata)

    if not args.quiet:
        logger("Variants written to disk.")<|MERGE_RESOLUTION|>--- conflicted
+++ resolved
@@ -5,13 +5,8 @@
 from typing import List
 from pathlib import Path
 import argparse
-<<<<<<< HEAD
-from moPepGen import logger, seqvar, parser
+from moPepGen import logger, seqvar, parser, err
 from .common import add_args_reference, add_args_quiet, add_args_source,\
-=======
-from moPepGen import logger, seqvar, parser, err
-from .common import add_args_reference, add_args_verbose, add_args_source,\
->>>>>>> b92c968e
     add_args_output_prefix, print_start_message,print_help_if_missing_args,\
     load_references, generate_metadata
 
