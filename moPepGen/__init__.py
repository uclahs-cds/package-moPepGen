""" moPepGen """
from datetime import datetime
import itertools
from typing import Iterable
<<<<<<< HEAD


__version__ = '0.0.1'
=======
>>>>>>> c9bfd11a


__version__ = '0.0.1'

## Error messages
ERROR_INDEX_IN_INTRON = 'The genomic index seems to be in an intron'
ERROR_NO_TX_AVAILABLE = 'No transcripts available'
ERROR_VARIANT_NOT_IN_GENE_COORDINATE = 'Variant is not in gene coordinates.'
ERROR_REF_LENGTH_NOT_MATCH_WITH_LOCATION = \
    'Length of ref does not match with the location.'
# global variables

# Used in the moPepGen.aa.VariantPeptidePool module to serve as a delimiter of
# variant peptide seqname if it is found in multiple transcripts. E.g.:
# ENSG0001|SNV-10-T-A|1 ENSG0002|INDEL-20-CCCC-C|2
VARIANT_PEPTIDE_SOURCE_DELIMITER = ' '

# Used in moPepGen.aa.PeptidePoolSplitter to server as the separater in split
# database keys. E.g.:
# gSNP-gINDEL
SPLIT_DATABASE_KEY_SEPARATER = '-'

# GVF header
GVF_HEADER = ['CHROM', 'POS', 'ID', 'REF', 'ALT', 'QUAL', 'FILTER', 'INFO']

class _CaptureEq:
    """Object wrapper that remembers "other" for successful equality tests.
    Adopted from https://code.activestate.com/recipes/499299/
    """
    def __init__(self, obj):
        self.obj = obj
        self.match = obj

    def __eq__(self, other):
        result = (self.obj == other)
        if result:
            self.match = other
        return result

    def __getattr__(self, name):  # support hash() or anything else needed by __contains__
        return getattr(self.obj, name)

    def __hash__(self):
        return hash(self.obj)

def get_equivalent(container, item, default=None):
    '''Gets the specific container element matched by: "item in container".

    Adopted from https://code.activestate.com/recipes/499299/

    Useful for retreiving a canonical value equivalent to "item".  For example, a
    caching or interning application may require fetching a single representative
    instance from many possible equivalent instances).

    >>> get_equivalent(set([1, 2, 3]), 2.0)             # 2.0 is equivalent to 2
    2
    >>> get_equivalent([1, 2, 3], 4, default=0)
    0

    NOTE: Use this function with cautious because the direction of == can go
    in different directions, and sometimes the _CaptureEq.__eq__ is not called.
    moPepGen.aa.AminoAcidSeqRecord.__eq__ is an example of a work around.
    '''
    t = _CaptureEq(item)

    if t in container:
        return t.match
    return default


def logger(message:str) -> None:
    """ Print message to the stdout. """
    print(
        f'[ {datetime.now().strftime(format="%Y-%m-%d %H:%M:%S")} ] {message}',
        flush=True
    )

def all_equal(iterable:Iterable) -> bool:
    """ Check if all elements are equal """
    it = itertools.groupby(iterable)
    return next(it, True) and not next(it, False)<|MERGE_RESOLUTION|>--- conflicted
+++ resolved
@@ -2,12 +2,6 @@
 from datetime import datetime
 import itertools
 from typing import Iterable
-<<<<<<< HEAD
-
-
-__version__ = '0.0.1'
-=======
->>>>>>> c9bfd11a
 
 
 __version__ = '0.0.1'
