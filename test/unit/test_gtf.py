--- conflicted
+++ resolved
@@ -236,7 +236,6 @@
         self.assertEqual(int(var2.location.start), 175)
         self.assertEqual(int(var2.location.end), 176)
 
-<<<<<<< HEAD
     def test_find_exon_index_case1(self):
         """ Test finding exon index with strand + """
         # pylint: disable=W0212
@@ -329,7 +328,6 @@
         intron = intron2._shift(10)
         with self.assertRaises(ValueError):
             anno.find_exon_index(gene_id, intron, 'gene')
-=======
     def test_coordinate_convert(self):
         """ Convert coodinates """
         anno = create_genomic_annotation(ANNOTATION_DATA)
@@ -346,7 +344,6 @@
         tx_id = ANNOTATION_DATA['genes'][0]['transcripts'][0]
         x = anno.coordinate_gene_to_transcript(19, gene_id, tx_id)
         self.assertEqual(x, 10)
->>>>>>> 97d04ce8
 
 
 if __name__ == '__main__':
