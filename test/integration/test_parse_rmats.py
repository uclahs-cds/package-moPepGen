""" Test the moPepGen parseRMATS """
import argparse
from pathlib import Path
from test.integration import TestCaseIntegration
from moPepGen import cli, seqvar


class TestParseRMATS(TestCaseIntegration):
    """ Test cases for moPepGen parseRMATS """

    def create_base_args(self) -> argparse.Namespace:
        """ Create base args """
        args = argparse.Namespace()
        args.command = 'parseRMATS'
        args.source = 'AlternativeSplicing'
        args.skipped_exon = None
        args.alternative_5_splicing = None
        args.alternative_3_splicing = None
        args.mutually_exclusive_exons = None
        args.retained_intron = None
        args.min_sjc = 1
        args.min_ijc = 1
        args.index_dir = None
        args.genome_fasta = self.data_dir/'genome.fasta'
        args.annotation_gtf = self.data_dir/'annotation.gtf'
        args.proteome_fasta = self.data_dir/'translate.fasta'
        args.output_prefix = str(self.work_dir/'rmats')
        args.quiet = True
        return args

    def test_parse_rmats_se_case_1(self):
        """ rMATS skipped exon when the retained version is annotated. This
        should results an deletion. """
        args = self.create_base_args()
        args.skipped_exon = self.data_dir/'alternative_splicing/rmats_se_case_1.txt'
        cli.parse_rmats(args)
        record = list(seqvar.io.parse(f'{args.output_prefix}.gvf'))[0]
        self.assertTrue(record.location.start, 323)
        self.assertTrue(record.id, 'SE_324')
        self.assertTrue(int(record.attrs['START']), 323)
        self.assertTrue(int(record.attrs['END']), 405)
        self.assertTrue(record.type, 'Deletion')
        self.assert_gvf_order(Path(f'{args.output_prefix}.gvf'), args.annotation_gtf)

    def test_parse_rmats_se_case_2(self):
        """ rMATS skipped exon when the skipped version is annotated. This
        should result an insertion. """
        args = self.create_base_args()
        args.skipped_exon = self.data_dir/'alternative_splicing/rmats_se_case_2.txt'
        cli.parse_rmats(args)
        record = list(seqvar.io.parse(f'{args.output_prefix}.gvf'))[0]
        self.assertTrue(record.location.start, 870)
        self.assertTrue(record.id, 'SE_870')
        self.assertTrue(int(record.attrs['DONOR_START']), 870)
        self.assertTrue(int(record.attrs['DONOR_END']), 1097)
        self.assertTrue(record.type, 'Insertion')
        self.assert_gvf_order(Path(f'{args.output_prefix}.gvf'), args.annotation_gtf)

    def test_parse_rmats_a5ss_case_1(self):
        """ rMATS A5SS when the longer version is annotated. This should
        results a deletion. """
        args = self.create_base_args()
        args.alternative_5_splicing = self.data_dir/'alternative_splicing/rmats_a5ss_case_1.txt'
        cli.parse_rmats(args)
        record = list(seqvar.io.parse(f'{args.output_prefix}.gvf'))[0]
        self.assertTrue(record.type, 'Deletion')
        self.assert_gvf_order(Path(f'{args.output_prefix}.gvf'), args.annotation_gtf)

    def test_parse_rmats_a5ss_case_2(self):
        """ rMATS A5SS when the shorter version is annotated. This should
        results an insertion. """
        args = self.create_base_args()
        args.alternative_5_splicing = self.data_dir/'alternative_splicing/rmats_a5ss_case_2.txt'
        cli.parse_rmats(args)
        record = list(seqvar.io.parse(f'{args.output_prefix}.gvf'))[0]
        self.assertTrue(record.type, 'Insertion')
        self.assert_gvf_order(Path(f'{args.output_prefix}.gvf'), args.annotation_gtf)

    def test_parse_rmats_a3ss_case_1(self):
        """ rMATS A3SS when the longer version is annotated. This should
        results a deletion. """
        args = self.create_base_args()
        args.alternative_3_splicing = self.data_dir/'alternative_splicing/rmats_a3ss_case_1.txt'
        cli.parse_rmats(args)
        record = list(seqvar.io.parse(f'{args.output_prefix}.gvf'))[0]
        self.assertTrue(record.type, 'Deletion')
        self.assert_gvf_order(Path(f'{args.output_prefix}.gvf'), args.annotation_gtf)

    def test_parse_rmats_a3ss_case_2(self):
        """ rMATS A3SS when the shorter version is annotated. This should
        results an Insertion. """
        args = self.create_base_args()
        args.alternative_3_splicing = self.data_dir/'alternative_splicing/rmats_a3ss_case_2.txt'
        cli.parse_rmats(args)
        record = list(seqvar.io.parse(f'{args.output_prefix}.gvf'))[0]
        self.assertTrue(record.type, 'Insertion')
        self.assert_gvf_order(Path(f'{args.output_prefix}.gvf'), args.annotation_gtf)

    def test_parse_rmats_mxe_case_1(self):
        """ rMATS MXE when one exon is annotated. This should results a
        substitution. """
        args = self.create_base_args()
        args.mutually_exclusive_exons = self.data_dir/'alternative_splicing/rmats_mxe_case_1.txt'
        cli.parse_rmats(args)
        record = list(seqvar.io.parse(f'{args.output_prefix}.gvf'))[0]
        self.assertTrue(record.type, 'Substitution')
        self.assert_gvf_order(Path(f'{args.output_prefix}.gvf'), args.annotation_gtf)

    def test_parse_rmats_mxe_case_2(self):
        """ rMATS MXE when both exons are annotated. MXE on transcript that
        contains both, no records should be kept. """
        args = self.create_base_args()
        args.mutually_exclusive_exons = self.data_dir/'alternative_splicing/rmats_mxe_case_2.txt'
        cli.parse_rmats(args)
        records = list(seqvar.io.parse(f'{args.output_prefix}.gvf'))
<<<<<<< HEAD
        self.assertEqual(len(records), 0)
=======
        self.assertTrue(len(records), 2)
        self.assert_gvf_order(Path(f'{args.output_prefix}.gvf'), args.annotation_gtf)
>>>>>>> 53d4147a
        for record in records:
            self.assertEqual(record.type, 'Deletion')

    def test_parse_rmats_ri(self):
        """ rMATS RI. """
        args = self.create_base_args()
        args.retained_intron = self.data_dir/'alternative_splicing/rmats_ri_case_1.txt'
        cli.parse_rmats(args)
        records = list(seqvar.io.parse(f'{args.output_prefix}.gvf'))
        self.assertTrue(len(records), 2)
        self.assert_gvf_order(Path(f'{args.output_prefix}.gvf'), args.annotation_gtf)
        for record in records:
            self.assertEqual(record.type, 'Insertion')<|MERGE_RESOLUTION|>--- conflicted
+++ resolved
@@ -113,12 +113,7 @@
         args.mutually_exclusive_exons = self.data_dir/'alternative_splicing/rmats_mxe_case_2.txt'
         cli.parse_rmats(args)
         records = list(seqvar.io.parse(f'{args.output_prefix}.gvf'))
-<<<<<<< HEAD
         self.assertEqual(len(records), 0)
-=======
-        self.assertTrue(len(records), 2)
-        self.assert_gvf_order(Path(f'{args.output_prefix}.gvf'), args.annotation_gtf)
->>>>>>> 53d4147a
         for record in records:
             self.assertEqual(record.type, 'Deletion')
 
