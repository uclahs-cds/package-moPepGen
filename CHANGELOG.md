# Changelog

All notable changes to the tool_name Docker file.

The format is based on [Keep a Changelog](https://keepachangelog.com/en/1.0.0/).

This project adheres to [Semantic Versioning](https://semver.org/spec/v2.0.0.html).

---

## [Unreleased]

<<<<<<< HEAD
## [1.3.2]

- `--include-coding` and `--find-ass` added to `callNoncoding` and `callVariant` to call novel ORF peptides from coding transcripts. #659

## [1.3.1]
=======
## [1.3.1] - 2024-03-18
>>>>>>> 3d6df24b

### Added:

- Flag `--backsplicing-only` added to `callVariant` to allow only calling noncanonical peptides spanning backsplicing site from circRNA events. #858

## [1.3.0] - 2024-03-11

### Fixed:

- Adjacent variants were not merged as MNVs successfully. The function always exited with nothing.

- Because of the updating to on-disk GTF, the coding transcripts were not generated and saved successfully. `filterFasta` is the only command affected.

- Updated `splitFasta` and `summarizeFasta` to accept source combinations in `--order-source`.

- Fixed `parseCIRCexplorer` so the exon/intron indices in variant IDs are sorted correctly.

- Fixed `parseVEP` to handle insertions in start-inclusion. #840

- Fixed `callVariant` of 'no reference out node found'. #842

- Fixed `mergeFasta` to remove redundant FASTA header entries. #846

- Fixed `GenomicAnnotation` to parse ENSEMBL style UTR correctly. #687

- Switch to use python's `logging` package for logging.

- Print basic summary to `callVariant` output. #412

## Add

- Added `--timeout-seconds` to callVariant.

- Added `metadata.json` to the index directory for all essential parameters of how a moPepGen index directory is created, including cleavage parameters. #850

- Added `updateIndex` #853

- Output a peptide table for additional information. #833

## [1.2.1] - 2023-10-05

### Add

- Added `--graph-output-dir` to save graph data in json.

## Fixed

- Fixed `summarizeFasta` that SEC and W2F on fusion peptides are ignored. #789

- Fixed `callVariant` that `variant_coordinates_to_gene` failed when the deletion is end inclusion and it overlaps with the last nucleotide of an exon. #793

- Fixed `splitFasta` that CodonReassign and SECT were not able to be grouped. #796

- Fixed `callVariant` that in-frame subgraphs not recognized when they are not in variant bubble.

- Fixed `callVariant` that peptides are falsely called if the last miscleaved node is missing a downstream cleavage altering variant. #800

- Fixed `TVGNode` that `get_max_subgraph_id` always returns the last subgraph ID. #802

- Fixed `callVariant` with altSplice insertion with intronic frameshift variant which is very closed to the end of the subgraph. #803

- Fixed `bruteForce` that accepter variants are skipped if the donor transcript has variants with the same coordinate. #810

- Fixed `splitFasta` that source and source group order gets overriden by GVF order. #805

- Fixed `summarizeFasta` and `splitFasta` being too slow. #795

- Fixed `splitFasta` to use top priority header for additional split

- Fixed `callVariant` that some accepter only ORFs maybe included for noncoding fusion transcripts.

- Fixed `callVariant` that when filtering variants for a given transcript/fusion/circRNA, coordinates of end inclusion insertions were not interpreted correctly.

- Fixed `bruteForce` that selenocysteine not fixed for deletion alt sequence.

- Fixed `callVariant` that nodes with fusion being treated as subgraph out or end node incorrectly.

- Fixed `callVariant` that upstream cleavage altering variants were affecting checks for whether a node is hybrid in circRNA.

- Fixed `callVariant` that two SNV at the same location in circRNA was affecting hybrid node identification.

- Fixed `callVariant`. When creating the cleavage graph, when a variant bubble is processed, the downstream node(s) needs to be identified for the next iteration, and only in-frame node should be used. However some nodes can span over two reading frames, so we should check the last reading frame index instead of the first.

- Fixed `callVariant` that accepter transcript variants very closed to the breakpoint were skipped.

## Added

- Added support for `--group-source` for `summarizeFasta`. #798

## [1.2.0] - 2023-08-03

### Fixed

- Fixed that reference source are not recognized. Switched to use upper case values. #758

- Fixed `generateIndex` that symlink was not created properly for GTF with `--gtf-symlink`.

- Fixed matplotlib warning message #742

- Fixed `parseVEP` that insertions not parsed successfully if the location is a single base. #766

- Fixed `callVariant` that peptides with upstream cleavage altering mutations were not called. #670

- Fixed fuzzTest to take multiple CPUs and use temporary directory.

- Fixed issue in callVariant of circRNA with a SNV being silent in the first loop but not in the second.

- Fixed issue that circRNA peptide nodes with and without a silent mutation were collapsed. #778

- Fixed that circRNA peptides that carry indels incompatible with the orf start node should not be called. #780

- Fixed that hybrid node was not identified if the variant is in the end of an exon. #782

- Fixed that in circRNA, cleavage gain from upstream node is added to the the wrong ORF. #783

- Fixed callVariant that `fit_into_codon` terminated early in fusion transcripts when there donor has a frameshift and accepter has a variant right after the breakpoint. #786

## [1.1.0] - 2023-06-28

### Fixed

- Reduced memory usage by mapping the GTF files into memory instead of reading it all at once. #371

## [1.0.0] - 2023-06-15

### Added

- Added the support for calling peptides of Selenocysteine terminated. #684

- Added the support for calling peptides of W > F codon reassignments. #484

- Added the support for calling peptides with adjacent SNP/INDEL. #691

- Updated fake.py and bruteForce to handle selenocysteine, W2F and MNV. #689

- `callAltTranslation` added to call peptides with alternative translation without any genomic or transcriptomic variations.

- Enabled `summarizeFasta` to create bar plot of the summary results.

### Fixed

- Fixed `fake` that simulated selenocysteine positions could be in introns.

- Fixed `fake` that the last exon was picked for A3SS or first exon for A5SS.

- Fixed fusion with very small intronic insertion. #707

- In ThreeFrameTVG when aligning variant bubbles and when nodes are merged, variants were not merged correctly.

- Fixed TVG that indel merged with downstream fusion treated as subgraph out. #708

- Fixed `parseRMATS` to handle more complex situations such as exons interjacent between splicing sites and exons spanning over the splicing site. #715, #716, #717, and PR #720

- Fixed `callVariant` that failed when there is a SNV very close to the end on a AltSplice insertion. #723

- Fixed `TranscriptAnnotationModel` for not recognizing transcripts with `mRNA_end_NF` correctly. #724

- Fixed `callVariant` issue of altSplice insertion carries an intronic indel that goes back to the original reading frame. #726

- Fixed `callVariant` to handle deletion that spans over an entire intron. #732

- Fixed `callVariant` to skip peptides earlier if they are either too long or too short to significantly improve efficiency. #736

- Fixed `callVariant` to handle hypermutated region with a dynamic cutoff. #738

- Fixed `decoyFasta` to make it as default to keep cleavage site amino acid residues unmodified. #750

- Fixed `SeqFeature` and `GTFSeqFeature` to remove the definition of strand and use `location.strand`. #616

- Refactored `util` so all functions are accessible. #749

## [0.11.5] - 2023-3-5

### Fixed

- Fixed `callVariant` that the command line argument `--max-variants-per-node` and `--additional-variants-per-misc` not passed to it and the default value was always used.

## [0.11.4] - 2023-2-23

### Fixed

- Fixed `callVariant` that variant peptides may get redundant labels with same information (transcript ID and variants). #679

## [0.11.3] - 2023-2-9

### Fixed

- `filterFasta` failed with the new noncoding peptide FASTA header. #675

## [0.11.2] - 2023-2-3

### Fixed

- Noncoding peptide headers not parsed successfully by summarizeFasta #672

## [0.11.1] - 2023-1-31

### Fixed

- Fixed `callVariant` that alt splice insertions were treated as stop altering when they are not.

- Argument `--orf-assignment` added to `callNoncoding` to allow choosing the min or max ORF. #667

## [0.11.0] - 2023-1-29

### Fixed

- When filtering variants for circRNA, those on fragments that are shorter than 3 nucleotides will not be included. #613

- When collapsing nodes with the same sequence, global variants (mostly circRNA) are no longer considered when comparing variants, so that nodes with no other variant won't be discarded mistakenly. #619

- Fixed issue that for hybrid nodes that span over a junction site on a circRNA, the location got lost and caused it to fail to identify whether the node is at least one loop downstream to an ORF start site. #621

- Fixed issue that circRNA with only 1 nucleotide was causing it to fail to filter variants. #623

- Fixed issue that peptide nodes on different subgraphs were collapsed after expanding the variant bubble, causing downstream nodes to be unprocessed and resulting in `*` in the final sequences. #625

- Fixed issue that the ORF start site position cannot be interpreted when checking whether it is at least one loop away, because it can be off by 1 when converting the location from the gene coordinate to amino acid. #630

- Fixed issue that the 'CHROM' attribute of GVF metadata not read in correctly. #629

- Fixed issue that when a frameshift insertion is on a alt splice frameshift substitution (or insertion), the node became disconnected after aligning the variant bubble. #635

- Fixed issue that when getting the stop altering mutations, location comparison was done incorrectly by 1. #636

- Node in circRNA missing downstream stop lost mutation called as variant peptide incorrectly. #637

- Silent mutation not excluded when it is very closed to anther mutation. #638

- Stop retaining mutation not excluded. #638

- Fusion with donor breakpoint smaller than 3 causing it fail to run. #633

- Alt splice insertion recognized as stop altering incorrectly. #640

- Fix that variants that overlap with last 3 nucleotides of the transcripts causing it to fail. #645

- Fixed `parseREDItools` that the ref and alt nucleotides were not set correctly for negative strands. #644

- Fixed `callVariant` that hybrid peptide sequences were called from circRNA. #653

- Fixed `callVariant` that peptides with variants of in-frame mutation causing deletion/insertion between two cleavage sites were missed. #655

- Fixed `callVariant` that when setting the max number of variants per peptide, the number of miscleavages was not used correctly. #657

### Changed

- The transcript trailing peptides (peptides at the end of the transcript sequence) are now excluded for transcripts with the `mRNA_end_NF` tag and circRNA regardless of it. Otherwise for transcripts (either coding or noncoding) that the mRNA end is confirmed (without the `mRNA_end_NF`) they are now included in the final FASTA. #649

- Change from ray back to pathos for parallelization. #643

- Gene ID of the transcript from which a noncoding peptide is called is added to the FASTA header. #662

## [0.10.1] - 2022-11-2

### Fixed

- Transcriptional coordinate to genomic coordinate not converted successfully when it is the last nucleotide of the transcript. #592

- When creating the peptide cleavage graph, the end nodes of ate variant bubble with alt splice were collapsed with the reference node causing the graph cleavage process terminated too early resulting uncleaved nodes. #597

- in `callVariant` when filtering variants associated with the donor transcript, the left breakpoint coordinate not converted successfully if it is the end of the transcript. #598

- Large deletion caused by alt splice raised the complexity drastically so had to go back to treat alt splice deletion as subgraph again. #600

- In circRNA, nodes that span over the backsplicing site with variant before the backsplicing site were not recognized correctly. #602

- Failed to find the downstream exon start when the breakpoint is the first nucleotide before the exon start of a transcript on the negative strand. #603

- In `bruteForce`, variants that start at the fusion breakpoint were not excluded. #604

- Variant peptides on circRNA are missed by `callVariant` when there are multiple ORF candidates. #606

## [0.10.0] - 2022-10-20

### Added

- Added support for fusion, alternative splicing and circRNA in `bruteForce`.

### Fixed

- Several issues of `bruteForce` were fixed for fusion, alternative splicing and circRNA to be consistent with `callVariant`.

- In `ThreeFrameTVG` and `PeptideVariantGraph`, large deletions (for alternative splicing) are no longer treated as subgraphs any more.

- Fixed the issue that the `subgraph_id` attributes of `TVGNode` and `PVGNode` are lost after nodes are merged. #566

- When expanding the aligned variant bubble, if the downstream node of the start node has multiple inbond nodes, nucleotides will be taken from the downstream node and added to each upstreams

- Fixed `callVariant` that when filtering variants that are compatible with fusion, the breakpoint site were not recognized correctly. #567

- For `ThreeFrameTVG', when aligning variant bubbles, if the end of the first variant is the start of the next (e.g. alternative splicing events that sharing the same splicing site), the merged bubble will then contain both variants

- Fixed `callVariant` that mutations are assigned as stop altering mutation when there is a start codon after it. #568

- Fixed `callVariant` that alternative splicing variants were not recognized as stop altering mutation correctly because their reference sequence from GVF is only the first nucleotide. #569

- Fixed `callVariant` that nodes being lost after an in-frame subgraph. #573

- Fixed `callVariant` that the actual fusion breakpoint was not found correctly when trying to tell whether a novel start site should be considered.

- Fixed `callVariant` that variant peptides were called with variants present in one loop but not in another. #576

- When collapsing the end nodes when creating the peptide cleavage graph, nodes that contains alt splice deletions are now separated from others. #580

- Fusion not inserted correctly when the breakpoint is intronic. #578

- When finding start altering variants from a node, wrong right position was used. #583

## [0.9.4] - 2022-09-07

### Fixed

- Fixed issue of alternative splicing deletion that starts at the third nucleotide of start codon. Those variants are now skipped. #560

## [0.9.3] - 2022-08-26

### Fixed

- Fixed issue that mouse reference genome and proteome were not parsed correctly. #546

- Fixed issue that stop-lost inframe deletions being missed during node collapsing. #549

- Fixed issue that variants missed by callVariant when multiple variants are causing the same sequence. #552

- Fixed issue that `cpop_collapsed` attribute was not retained after merging so peptides that don't end with cleavage sites were yield. #554

- Fixed problem caused by N in the reference DNA sequence. #556

---

## [0.9.2] - 2022-07-29

### Fixed

- For circRNA, each reading frame subgraph is now replicated for 3 times in order to catch all variant peptides that read through the junction site. #514

- For `decoyFasta`, overlapping decoy sequences are also counted and printed to the stdout when using reverse. #474

### Added

- Enzyme lysN is added. #523

---

## [0.9.1] - 2022-07-27

### Added

- UTIL command line tool `validateNoncodingCalling` added to validate the output of `callNoncoding` with `bruteForceNoncoding`. #524

## Fixed

- `parseVEP` updated to only parse the first 13 columns of the VEP TSV. #540

---

## [0.9.0] - 2022-07-18

### Fixed

- Fixed issue that peptides caused by start gain mutations are not called by `bruteForce`. #492

- Fixed issue that variant peptides caused by start gain mutations from noncoding transcripts are not called in some cases. Stop gain mutations from downstream are also missed in some cases. #495

- Fixed issue that some variant peptides were not called with in-frame deletions. #515

- Fixed issue that the shuffled decoy sequences produced by decoyFasta are not reproducible when input FASTA order is changed. #517

- Fixed issue that stop lost mutations are not recognized correctly. #519

- Fixed issue that start gain and stop lost mutations before the novel start site were not excluded. #520

- Fixed issue that frameshifting mutations on the same node of a novel ORF start site and is right after it was not carried over to downstream nodes. #526

- Fixed issue that stop lost mutations were not recognized for deletions. #527

- Fixed issue that in-frame deletion stop retaining mutations were not recognized #528

- Fixed issue that variant coordinates not handled correctly when the cleavage site is contained in the inserted sequence. #52

- Fixed issue that peptides are not called with overlapping deletions. #531

---

## [0.8.1] - 2022-06-24

### Fixed

- The attribute `global_variant` is added to the `PeptideVariantGraph` so for circRNA, if the entire variant peptide is called from an insertion sequence, the variant of circRNA is still going to be added. So the FASTA header will be written out correctly. #490

## [0.8.0] - 2022-06-22

### Fixed

- Fixed issue that variants are not filtered correctly on `ThreeFrameCVG` (some variants are discarded or retained incorrectly). #488

---

## [0.7.2] - 2022-06-20

### Changed

- Rolling back to not filtering candidate variant peptides that overlaps with canonical peptide pool at transcript level in `PeptideVariantGraph` because accessing the shared memory object is too slow (which could be optimized in the future).

---

## [0.7.1] - 2022-06-18

### Changed

- `callVariant` optimized so the memory usage and run time is reduced to better handle hyper-mutated regions. #483

- Switched from [pathos](https://pathos.readthedocs.io/en/latest/index.html) to [ray](https://www.ray.io/) because the latter has better support for shared memory.

---

## [0.7.0] - 2022-06-08

### Fixed

- Fixed the issue of long run time for transcripts with hypermutated regions by limiting number of additional variants per miscleavage (`--additional-variants-per-misc`). Closed #476 via #477

- Location was missing in variant labels output by `parseREDItools`. #478

---

## [0.6.1] - 2022-05-31

### Fixed

- Fixed the issue that large insertions, such as retained introns, that start right after the start codon were not converted to end inclusion successfully. #470

## [0.6.1] - 2022-05-31

### Fixed

- Deletion was mistreated as insertion when trying to convert to end-inclusion format. This only affects deletions that start on the third nucleotide of CDS. #468

---

## [0.6.0] - 2022-05-28

### Fixed

- `callVariant` very slow on certain cases when the transcript is large. #464

- `callVariant` failed to find start codon for transcript with fusion being the first variant and the donor breakpoint is intronic. #465

---

## [0.5.1] - 2022-05-22

### Added

- An option `--denylist` is added to `filterFasta` to accept a FASTA file to exclude peptide sequences from it.

---

## [0.5.0] - 2022-05-13

### Changed

- Fixed `callVariant` that it failed when the breakpoint of a fusion is right at the end of the start codon because it tried convert to end inclusion. #454

- Fixed `callVariant` that no variant peptides are called when the first variant is a fusion. #454

---

## [0.4.2] - 2022-05-11

### Changed

- A warning is raised in `parseVEP` when tryping to parse a MNV (multi-nucleotide variant) and skip the record instead of raising an error. #447

- Fixed `summarizeFasta` that source order of `Noncoding` was not recognized. #449

---

## [0.4.1] - 2022-04-27

### Changed

- Fixed the problem that in `summarizeFasta` output the order of variant sources in the same group is not consistent across runs. #428

- Argument `--ignore-missing-source` added to `summarizeFasta` so sources not present in any GVF can be ignored without raising any error. #436

- In `filterFasta`, when filter with expression table, changed to filter out peptides smaller than, instead of smaller or equal to, the value of `--quant-cutoff`.

- Fixed the issue that in `splitFasta`, variant sources are not grouped as they are specified by `--group-source` #439

### Added

- Resources usage including memory, CPU and time is now printed to stdout in the end of all command line programs.

### Fixed

- Fixed issue that `--additional-split` not recognized properly in `splitFasta`. #443

---

## [0.4.0] - 2022-03-17

### Added

- Added CLI command `summarizeFasta` to output a summary table of the variant peptide FASTA file output by `callVariant`.

### Changed

- Attribute key for transcript ID is fixed from 'TRANSCRIPT' to 'TRANSCRIPT_ID' in circRNA's GVF files output by `parseCIRCExplorer` to be the same as other GVF files.

- Genomic position for each record is added to the GVF file output by `parseCIRCExplorer`.

---

## [0.3.1] - 2022-03-01

### Changed

- Argument parameter `--decoy_string_position` is changed to `--decoy-string-position`. #417

---

## [0.3.0] - 2022-02-24

### Added

- Enable `filterFasta` to filter by number of miscleavages per peptide. #382

- Added CLI command `mergeFasta` to merge multiple variant peptide database Fasta files into one. This could be useful when working with multiplexed proteomic experiments such as TMT. [#380](https://github.com/uclahs-cds/package-moPepGen/issues/380)

- Added CLI command `decoyFasta` to generate decoy database by shuffling or reversing each sequence. [#386](https://github.com/uclahs-cds/package-moPepGen/issues/386)

- Added parameter `--min-coverage-rna` to `parseREDItools` to filter by total RNA reads at a given position. #392

- Added CLI command `encodeFasta` to replace the variant peptide headers with UUIDs. The original FASTA headers are stored in a text file together with the UUIDs. This is to make the FASTA header short enough for library search engines. #389

### Changed

- Donor and accepter transcript IDs are now explicitly included in the variant IDs of fusion in both GVFs and variaint peptide FASTA headers. Closed #376 via #377

- For fusion, `callVariant` now looks at the entire accepter sequence for potential variant peptides, rather than only the peptides that contains the breakpoint. #377

- `filterFasta` updated to support filter by number of miscleavages. #383

- In `parseVEP`, chromosome seqname for each record is now read directly from the gene annotation, to avoid the 'chr' prefix issue. #391

- The `--transcript-id-column` parameter of `parseREDItools` is changed to take 1-based index. #392

- Changed `splitDatabase` to `splitFasta` for consistency. #397

- Updated `generateIndex` to reduce the size of genomic annotation data and the memory usage when loaded. #395

---

## [0.2.0] - 2022-01-28

### Added

- Multi-threading is enabled for `callVariant` to run in parallel.

- CLI command `indexGVF` added to generate a index file for quickly access variant data from the corresponding GVF file. Noted that this command is not required to run.

### Changed

- To solve the complexity of subgraphs introduced by fusion and especially alternative splicing insertion and substitution, the `SubgraphTree` class is added to keep the graph-subgraph relationship between nodes.

- Variant records are now kept on disk rather than reading the entire GVF file(s) into memory, and only the file pointers to variant records are kept in memory. This significantly reduces the memory usage of `callVariant`.

- The command line arguments are standardized across all commands, for example '-i/--input-path' for inputs and '-o/--output-path' for outputs.

- `generateIndex` is changed to use compressed text format to store genomic annotation, because for some reason that we are not sure, when loading the pickled genomic annotation, the memory usage is almost doubled. [#394](https://github.com/uclahs-cds/package-moPepGen/issues/394)

---

## [0.1.0-beta.1] - 2021-12-23

### Added

- Initial beta release of moPepGen, with the three-frame graph based algorithm implemented to call noncanoinical peptides.<|MERGE_RESOLUTION|>--- conflicted
+++ resolved
@@ -10,15 +10,11 @@
 
 ## [Unreleased]
 
-<<<<<<< HEAD
 ## [1.3.2]
 
 - `--include-coding` and `--find-ass` added to `callNoncoding` and `callVariant` to call novel ORF peptides from coding transcripts. #659
 
-## [1.3.1]
-=======
 ## [1.3.1] - 2024-03-18
->>>>>>> 3d6df24b
 
 ### Added:
 
