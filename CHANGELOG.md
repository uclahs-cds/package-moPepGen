# Changelog
All notable changes to the tool_name Docker file.

The format is based on [Keep a Changelog](https://keepachangelog.com/en/1.0.0/).

This project adheres to [Semantic Versioning](https://semver.org/spec/v2.0.0.html).

---

## [Unreleased]

<<<<<<< HEAD
## [0.4.2] - 2022-05-11

### Changed

- A warning is raised in `parseVEP` when tryping to parse a MNV (multi-nucleotide variant) and skip the record instead of raising an error. #447
=======
## [0.4.2] - 2002-05-11

- Fixed `summarizeFasta` that source order of `Noncoding` was not recognized. #449
>>>>>>> ce472b37

## [0.4.1] - 2022-04-27

### Changed

- Fixed the problem that in `summarizeFasta` output the order of variant sources in the same group is not consistent across runs. #428

- Argument `--ignore-missing-source` added to `summarizeFasta` so sources not present in any GVF can be ignored without raising any error. #436

- In `filterFasta`, when filter with expression table, changed to filter out peptides smaller than, instead of smaller or equal to, the value of `--quant-cutoff`.

- Fixed the issue that in `splitFasta`, variant sources are not grouped as they are specified by `--group-source` #439


### Added

- Resources usage including memory, CPU and time is now printed to stdout in the end of all command line programs.


### Fixed

- Fixed issue that `--additional-split` not recognized properly in `splitFasta`. #443


---

## [0.4.0] - 2022-03-17

### Added

- Added CLI command `summarizeFasta` to output a summary table of the variant peptide FASTA file output by `callVariant`.

### Changed

- Attribute key for transcript ID is fixed from 'TRANSCRIPT' to 'TRANSCRIPT_ID' in circRNA's GVF files output by `parseCIRCExplorer` to be the same as other GVF files.

- Genomic position for each record is added to the GVF file output by `parseCIRCExplorer`.

---

## [0.3.1] - 2022-03-01

### Changed

- Argument parameter `--decoy_string_position` is changed to `--decoy-string-position`. #417

---

## [0.3.0] - 2022-02-24

### Added

- Enable `filterFasta` to filter by number of miscleavages per peptide. #382

- Added CLI command `mergeFasta` to merge multiple variant peptide database Fasta files into one. This could be useful when working with multiplexed proteomic experiments such as TMT. [#380](https://github.com/uclahs-cds/private-moPepGen/issues/380)

- Added CLI command `decoyFasta` to generate decoy database by shuffling or reversing each sequence. [#386](https://github.com/uclahs-cds/private-moPepGen/issues/386)

- Added parameter `--min-coverage-rna` to `parseREDItools` to filter by total RNA reads at a given position. #392

- Added CLI command `encodeFasta` to replace the variant peptide headers with UUIDs. The original FASTA headers are stored in a text file together with the UUIDs. This is to make the FASTA header short enough for library search engines. #389

### Changed

- Donor and accepter transcript IDs are now explicitly included in the variant IDs of fusion in both GVFs and variaint peptide FASTA headers. Closed #376 via #377

- For fusion, `callVariant` now looks at the entire accepter sequence for potential variant peptides, rather than only the peptides that contains the breakpoint. #377

- `filterFasta` updated to support filter by number of miscleavages. #383

- In `parseVEP`, chromosome seqname for each record is now read directly from the gene annotation, to avoid the 'chr' prefix issue. #391

- The `--transcript-id-column` parameter of `parseREDItools` is changed to take 1-based index. #392

- Changed `splitDatabase` to `splitFasta` for consistency. #397

- Updated `generateIndex` to reduce the size of genomic annotation data and the memory usage when loaded. #395

---

## [0.2.0] - 2022-01-28

### Added

- Multi-threading is enabled for `callVariant` to run in parallel.

- CLI command `indexGVF` added to generate a index file for quickly access variant data from the corresponding GVF file. Noted that this command is not required to run.

### Changed

- To solve the complexity of subgraphs introduced by fusion and especially alternative splicing insertion and substitution, the `SubgraphTree` class is added to keep the graph-subgraph relationship between nodes.

- Variant records are now kept on disk rather than reading the entire GVF file(s) into memory, and only the file pointers to variant records are kept in memory. This significantly reduces the memory usage of `callVariant`.

- The command line arguments are standardized across all commands, for example '-i/--input-path' for inputs and '-o/--output-path' for outputs.

- `generateIndex` is changed to use compressed text format to store genomic annotation, because for some reason that we are not sure, when loading the pickled genomic annotation, the memory usage is almost doubled. [#394](https://github.com/uclahs-cds/private-moPepGen/issues/394)

---

## [0.1.0-beta.1] - 2021-12-23

### Added

- Initial beta release of moPepGen, with the three-frame graph based algorithm implemented to call noncanoinical peptides.<|MERGE_RESOLUTION|>--- conflicted
+++ resolved
@@ -1,4 +1,5 @@
 # Changelog
+
 All notable changes to the tool_name Docker file.
 
 The format is based on [Keep a Changelog](https://keepachangelog.com/en/1.0.0/).
@@ -9,17 +10,13 @@
 
 ## [Unreleased]
 
-<<<<<<< HEAD
 ## [0.4.2] - 2022-05-11
 
 ### Changed
 
 - A warning is raised in `parseVEP` when tryping to parse a MNV (multi-nucleotide variant) and skip the record instead of raising an error. #447
-=======
-## [0.4.2] - 2002-05-11
 
 - Fixed `summarizeFasta` that source order of `Noncoding` was not recognized. #449
->>>>>>> ce472b37
 
 ## [0.4.1] - 2022-04-27
 
@@ -33,16 +30,13 @@
 
 - Fixed the issue that in `splitFasta`, variant sources are not grouped as they are specified by `--group-source` #439
 
-
 ### Added
 
 - Resources usage including memory, CPU and time is now printed to stdout in the end of all command line programs.
 
-
 ### Fixed
 
 - Fixed issue that `--additional-split` not recognized properly in `splitFasta`. #443
-
 
 ---
 
