--- conflicted
+++ resolved
@@ -30,11 +30,10 @@
 
 - Fixed `TVGNode` that `get_max_subgraph_id` always returns the last subgraph ID. #802
 
-<<<<<<< HEAD
 - Fixed `callVariant` with altSplice insertion with intronic frameshift variant which is very closed to the end of the subgraph. #803
 
 - Fixed `bruteForce` that accepter variants are skipped if the donor transcript has variants with the same coordinate. #810
-=======
+
 - Fixed `splitFasta` that source and source group order gets overriden by GVF order. #805
 
 - Fixed `summarizeFasta` and `splitFasta` being too slow. #795
@@ -44,7 +43,6 @@
 ## Added
 
 - Added support for `--group-source` for `summarizeFasta`. #798
->>>>>>> b134aa82
 
 ## [1.2.0] - 2023-08-03
 
