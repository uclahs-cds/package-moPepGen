--- conflicted
+++ resolved
@@ -15,11 +15,9 @@
 
 - Added CLI command `mergeFasta` to merge multiple variant peptide database Fasta files into one. This could be useful when working with multiplexed proteomic experiments such as TMT. [#380](https://github.com/uclahs-cds/private-moPepGen/issues/380)
 
-<<<<<<< HEAD
 - Added CLI command `decoyFasta` to generate decoy database by shuffling or reversing each sequence. [#386](https://github.com/uclahs-cds/private-moPepGen/issues/386)
-=======
+
 - Added parameter `--min-coverage-rna` to `parseREDItools` to filter by total RNA reads at a given position.
->>>>>>> 1b1f5dd2
 
 ### Changed
 
