# Changelog

All notable changes to the tool_name Docker file.

The format is based on [Keep a Changelog](https://keepachangelog.com/en/1.0.0/).

This project adheres to [Semantic Versioning](https://semver.org/spec/v2.0.0.html).

---

## [Unreleased]

## [1.1.1] - 2023-07-04

### Fixed

- Fixed that reference source are not recognized. Switched to use upper case values. #758

<<<<<<< HEAD
- Fixed `generateIndex` that symlink was not created properly for GTF with `--gtf-symlink`.
=======
- Fixed matplotlib warning message #742
>>>>>>> 3d78cf14

## [1.1.0] - 2023-06-28

### Fixed

- Reduced memory usage by mapping the GTF files into memory instead of reading it all at once. #371

## [1.0.0] - 2023-06-15

### Added

- Added the support for calling peptides of Selenocysteine terminated. #684

- Added the support for calling peptides of W > F codon reassignments. #484

- Added the support for calling peptides with adjacent SNP/INDEL. #691

- Updated fake.py and bruteForce to handle selenocysteine, W2F and MNV. #689

- `callAltTranslation` added to call peptides with alternative translation without any genomic or transcriptomic variations.

- Enabled `summarizeFasta` to create bar plot of the summary results.

### Fixed

- Fixed `fake` that simulated selenocysteine positions could be in introns.

- Fixed `fake` that the last exon was picked for A3SS or first exon for A5SS.

- Fixed fusion with very small intronic insertion. #707

- In ThreeFrameTVG when aligning variant bubbles and when nodes are merged, variants were not merged correctly.

- Fixed TVG that indel merged with downstream fusion treated as subgraph out. #708

- Fixed `parseRMATS` to handle more complex situations such as exons interjacent between splicing sites and exons spanning over the splicing site. #715, #716, #717, and PR #720

- Fixed `callVariant` that failed when there is a SNV very close to the end on a AltSplice insertion. #723

- Fixed `TranscriptAnnotationModel` for not recognizing transcripts with `mRNA_end_NF` correctly. #724

- Fixed `callVariant` issue of altSplice insertion carries an intronic indel that goes back to the original reading frame. #726

- Fixed `callVariant` to handle deletion that spans over an entire intron. #732

- Fixed `callVariant` to skip peptides earlier if they are either too long or too short to significantly improve efficiency. #736

- Fixed `callVariant` to handle hypermutated region with a dynamic cutoff. #738

- Fixed `decoyFasta` to make it as default to keep cleavage site amino acid residues unmodified. #750

- Fixed `SeqFeature` and `GTFSeqFeature` to remove the definition of strand and use `location.strand`. #616

- Refactored `util` so all functions are accessible. #749

## [0.11.5] - 2023-3-5

### Fixed

- Fixed `callVariant` that the command line argument `--max-variants-per-node` and `--additional-variants-per-misc` not passed to it and the default value was always used.

## [0.11.4] - 2023-2-23

### Fixed

- Fixed `callVariant` that variant peptides may get redundant labels with same information (transcript ID and variants). #679

## [0.11.3] - 2023-2-9

### Fixed

- `filterFasta` failed with the new noncoding peptide FASTA header. #675

## [0.11.2] - 2023-2-3

### Fixed

- Noncoding peptide headers not parsed successfully by summarizeFasta #672

## [0.11.1] - 2023-1-31

### Fixed

- Fixed `callVariant` that alt splice insertions were treated as stop altering when they are not.

- Argument `--orf-assignment` added to `callNoncoding` to allow choosing the min or max ORF. #667

## [0.11.0] - 2023-1-29

### Fixed

- When filtering variants for circRNA, those on fragments that are shorter than 3 nucleotides will not be included. #613

- When collapsing nodes with the same sequence, global variants (mostly circRNA) are no longer considered when comparing variants, so that nodes with no other variant won't be discarded mistakenly. #619

- Fixed issue that for hybrid nodes that span over a junction site on a circRNA, the location got lost and caused it to fail to identify whether the node is at least one loop downstream to an ORF start site. #621

- Fixed issue that circRNA with only 1 nucleotide was causing it to fail to filter variants. #623

- Fixed issue that peptide nodes on different subgraphs were collapsed after expanding the variant bubble, causing downstream nodes to be unprocessed and resulting in `*` in the final sequences. #625

- Fixed issue that the ORF start site position cannot be interpreted when checking whether it is at least one loop away, because it can be off by 1 when converting the location from the gene coordinate to amino acid. #630

- Fixed issue that the 'CHROM' attribute of GVF metadata not read in correctly. #629

- Fixed issue that when a frameshift insertion is on a alt splice frameshift substitution (or insertion), the node became disconnected after aligning the variant bubble. #635

- Fixed issue that when getting the stop altering mutations, location comparison was done incorrectly by 1. #636

- Node in circRNA missing downstream stop lost mutation called as variant peptide incorrectly. #637

- Silent mutation not excluded when it is very closed to anther mutation. #638

- Stop retaining mutation not excluded. #638

- Fusion with donor breakpoint smaller than 3 causing it fail to run. #633

- Alt splice insertion recognized as stop altering incorrectly. #640

- Fix that variants that overlap with last 3 nucleotides of the transcripts causing it to fail. #645

- Fixed `parseREDItools` that the ref and alt nucleotides were not set correctly for negative strands. #644

- Fixed `callVariant` that hybrid peptide sequences were called from circRNA. #653

- Fixed `callVariant` that peptides with variants of in-frame mutation causing deletion/insertion between two cleavage sites were missed. #655

- Fixed `callVariant` that when setting the max number of variants per peptide, the number of miscleavages was not used correctly. #657

### Changed

- The transcript trailing peptides (peptides at the end of the transcript sequence) are now excluded for transcripts with the `mRNA_end_NF` tag and circRNA regardless of it. Otherwise for transcripts (either coding or noncoding) that the mRNA end is confirmed (without the `mRNA_end_NF`) they are now included in the final FASTA. #649

- Change from ray back to pathos for parallelization. #643

- Gene ID of the transcript from which a noncoding peptide is called is added to the FASTA header. #662

## [0.10.1] - 2022-11-2

### Fixed

- Transcriptional coordinate to genomic coordinate not converted successfully when it is the last nucleotide of the transcript. #592

- When creating the peptide cleavage graph, the end nodes of ate variant bubble with alt splice were collapsed with the reference node causing the graph cleavage process terminated too early resulting uncleaved nodes. #597

- in `callVariant` when filtering variants associated with the donor transcript, the left breakpoint coordinate not converted successfully if it is the end of the transcript. #598

- Large deletion caused by alt splice raised the complexity drastically so had to go back to treat alt splice deletion as subgraph again. #600

- In circRNA, nodes that span over the backsplicing site with variant before the backsplicing site were not recognized correctly. #602

- Failed to find the downstream exon start when the breakpoint is the first nucleotide before the exon start of a transcript on the negative strand. #603

- In `bruteForce`, variants that start at the fusion breakpoint were not excluded. #604

- Variant peptides on circRNA are missed by `callVariant` when there are multiple ORF candidates. #606

## [0.10.0] - 2022-10-20

### Added

- Added support for fusion, alternative splicing and circRNA in `bruteForce`.

### Fixed

- Several issues of `bruteForce` were fixed for fusion, alternative splicing and circRNA to be consistent with `callVariant`.

- In `ThreeFrameTVG` and `PeptideVariantGraph`, large deletions (for alternative splicing) are no longer treated as subgraphs any more.

- Fixed the issue that the `subgraph_id` attributes of `TVGNode` and `PVGNode` are lost after nodes are merged. #566

- When expanding the aligned variant bubble, if the downstream node of the start node has multiple inbond nodes, nucleotides will be taken from the downstream node and added to each upstreams

- Fixed `callVariant` that when filtering variants that are compatible with fusion, the breakpoint site were not recognized correctly. #567

- For `ThreeFrameTVG', when aligning variant bubbles, if the end of the first variant is the start of the next (e.g. alternative splicing events that sharing the same splicing site), the merged bubble will then contain both variants

- Fixed `callVariant` that mutations are assigned as stop altering mutation when there is a start codon after it. #568

- Fixed `callVariant` that alternative splicing variants were not recognized as stop altering mutation correctly because their reference sequence from GVF is only the first nucleotide. #569

- Fixed `callVariant` that nodes being lost after an in-frame subgraph. #573

- Fixed `callVariant` that the actual fusion breakpoint was not found correctly when trying to tell whether a novel start site should be considered.

- Fixed `callVariant` that variant peptides were called with variants present in one loop but not in another. #576

- When collapsing the end nodes when creating the peptide cleavage graph, nodes that contains alt splice deletions are now separated from others. #580

- Fusion not inserted correctly when the breakpoint is intronic. #578

- When finding start altering variants from a node, wrong right position was used. #583

## [0.9.4] - 2022-09-07

### Fixed

- Fixed issue of alternative splicing deletion that starts at the third nucleotide of start codon. Those variants are now skipped. #560

## [0.9.3] - 2022-08-26

### Fixed

- Fixed issue that mouse reference genome and proteome were not parsed correctly. #546

- Fixed issue that stop-lost inframe deletions being missed during node collapsing. #549

- Fixed issue that variants missed by callVariant when multiple variants are causing the same sequence. #552

- Fixed issue that `cpop_collapsed` attribute was not retained after merging so peptides that don't end with cleavage sites were yield. #554

- Fixed problem caused by N in the reference DNA sequence. #556

---

## [0.9.2] - 2022-07-29

### Fixed

- For circRNA, each reading frame subgraph is now replicated for 3 times in order to catch all variant peptides that read through the junction site. #514

- For `decoyFasta`, overlapping decoy sequences are also counted and printed to the stdout when using reverse. #474

### Added

- Enzyme lysN is added. #523

---

## [0.9.1] - 2022-07-27

### Added

- UTIL command line tool `validateNoncodingCalling` added to validate the output of `callNoncoding` with `bruteForceNoncoding`. #524

## Fixed

- `parseVEP` updated to only parse the first 13 columns of the VEP TSV. #540

---

## [0.9.0] - 2022-07-18

### Fixed

- Fixed issue that peptides caused by start gain mutations are not called by `bruteForce`. #492

- Fixed issue that variant peptides caused by start gain mutations from noncoding transcripts are not called in some cases. Stop gain mutations from downstream are also missed in some cases. #495

- Fixed issue that some variant peptides were not called with in-frame deletions. #515

- Fixed issue that the shuffled decoy sequences produced by decoyFasta are not reproducible when input FASTA order is changed. #517

- Fixed issue that stop lost mutations are not recognized correctly. #519

- Fixed issue that start gain and stop lost mutations before the novel start site were not excluded. #520

- Fixed issue that frameshifting mutations on the same node of a novel ORF start site and is right after it was not carried over to downstream nodes. #526

- Fixed issue that stop lost mutations were not recognized for deletions. #527

- Fixed issue that in-frame deletion stop retaining mutations were not recognized #528

- Fixed issue that variant coordinates not handled correctly when the cleavage site is contained in the inserted sequence. #52

- Fixed issue that peptides are not called with overlapping deletions. #531

---

## [0.8.1] - 2022-06-24

### Fixed

- The attribute `global_variant` is added to the `PeptideVariantGraph` so for circRNA, if the entire variant peptide is called from an insertion sequence, the variant of circRNA is still going to be added. So the FASTA header will be written out correctly. #490

## [0.8.0] - 2022-06-22

### Fixed

- Fixed issue that variants are not filtered correctly on `ThreeFrameCVG` (some variants are discarded or retained incorrectly). #488

---

## [0.7.2] - 2022-06-20

### Changed

- Rolling back to not filtering candidate variant peptides that overlaps with canonical peptide pool at transcript level in `PeptideVariantGraph` because accessing the shared memory object is too slow (which could be optimized in the future).

---

## [0.7.1] - 2022-06-18

### Changed

- `callVariant` optimized so the memory usage and run time is reduced to better handle hyper-mutated regions. #483

- Switched from [pathos](https://pathos.readthedocs.io/en/latest/index.html) to [ray](https://www.ray.io/) because the latter has better support for shared memory.

---

## [0.7.0] - 2022-06-08

### Fixed

- Fixed the issue of long run time for transcripts with hypermutated regions by limiting number of additional variants per miscleavage (`--additional-variants-per-misc`). Closed #476 via #477

- Location was missing in variant labels output by `parseREDItools`. #478

---

## [0.6.1] - 2022-05-31

### Fixed

- Fixed the issue that large insertions, such as retained introns, that start right after the start codon were not converted to end inclusion successfully. #470

## [0.6.1] - 2022-05-31

### Fixed

- Deletion was mistreated as insertion when trying to convert to end-inclusion format. This only affects deletions that start on the third nucleotide of CDS. #468

---

## [0.6.0] - 2022-05-28

### Fixed

- `callVariant` very slow on certain cases when the transcript is large. #464

- `callVariant` failed to find start codon for transcript with fusion being the first variant and the donor breakpoint is intronic. #465

---

## [0.5.1] - 2022-05-22

### Added

- An option `--denylist` is added to `filterFasta` to accept a FASTA file to exclude peptide sequences from it.

---

## [0.5.0] - 2022-05-13

### Changed

- Fixed `callVariant` that it failed when the breakpoint of a fusion is right at the end of the start codon because it tried convert to end inclusion. #454

- Fixed `callVariant` that no variant peptides are called when the first variant is a fusion. #454

---

## [0.4.2] - 2022-05-11

### Changed

- A warning is raised in `parseVEP` when tryping to parse a MNV (multi-nucleotide variant) and skip the record instead of raising an error. #447

- Fixed `summarizeFasta` that source order of `Noncoding` was not recognized. #449

---

## [0.4.1] - 2022-04-27

### Changed

- Fixed the problem that in `summarizeFasta` output the order of variant sources in the same group is not consistent across runs. #428

- Argument `--ignore-missing-source` added to `summarizeFasta` so sources not present in any GVF can be ignored without raising any error. #436

- In `filterFasta`, when filter with expression table, changed to filter out peptides smaller than, instead of smaller or equal to, the value of `--quant-cutoff`.

- Fixed the issue that in `splitFasta`, variant sources are not grouped as they are specified by `--group-source` #439

### Added

- Resources usage including memory, CPU and time is now printed to stdout in the end of all command line programs.

### Fixed

- Fixed issue that `--additional-split` not recognized properly in `splitFasta`. #443

---

## [0.4.0] - 2022-03-17

### Added

- Added CLI command `summarizeFasta` to output a summary table of the variant peptide FASTA file output by `callVariant`.

### Changed

- Attribute key for transcript ID is fixed from 'TRANSCRIPT' to 'TRANSCRIPT_ID' in circRNA's GVF files output by `parseCIRCExplorer` to be the same as other GVF files.

- Genomic position for each record is added to the GVF file output by `parseCIRCExplorer`.

---

## [0.3.1] - 2022-03-01

### Changed

- Argument parameter `--decoy_string_position` is changed to `--decoy-string-position`. #417

---

## [0.3.0] - 2022-02-24

### Added

- Enable `filterFasta` to filter by number of miscleavages per peptide. #382

- Added CLI command `mergeFasta` to merge multiple variant peptide database Fasta files into one. This could be useful when working with multiplexed proteomic experiments such as TMT. [#380](https://github.com/uclahs-cds/private-moPepGen/issues/380)

- Added CLI command `decoyFasta` to generate decoy database by shuffling or reversing each sequence. [#386](https://github.com/uclahs-cds/private-moPepGen/issues/386)

- Added parameter `--min-coverage-rna` to `parseREDItools` to filter by total RNA reads at a given position. #392

- Added CLI command `encodeFasta` to replace the variant peptide headers with UUIDs. The original FASTA headers are stored in a text file together with the UUIDs. This is to make the FASTA header short enough for library search engines. #389

### Changed

- Donor and accepter transcript IDs are now explicitly included in the variant IDs of fusion in both GVFs and variaint peptide FASTA headers. Closed #376 via #377

- For fusion, `callVariant` now looks at the entire accepter sequence for potential variant peptides, rather than only the peptides that contains the breakpoint. #377

- `filterFasta` updated to support filter by number of miscleavages. #383

- In `parseVEP`, chromosome seqname for each record is now read directly from the gene annotation, to avoid the 'chr' prefix issue. #391

- The `--transcript-id-column` parameter of `parseREDItools` is changed to take 1-based index. #392

- Changed `splitDatabase` to `splitFasta` for consistency. #397

- Updated `generateIndex` to reduce the size of genomic annotation data and the memory usage when loaded. #395

---

## [0.2.0] - 2022-01-28

### Added

- Multi-threading is enabled for `callVariant` to run in parallel.

- CLI command `indexGVF` added to generate a index file for quickly access variant data from the corresponding GVF file. Noted that this command is not required to run.

### Changed

- To solve the complexity of subgraphs introduced by fusion and especially alternative splicing insertion and substitution, the `SubgraphTree` class is added to keep the graph-subgraph relationship between nodes.

- Variant records are now kept on disk rather than reading the entire GVF file(s) into memory, and only the file pointers to variant records are kept in memory. This significantly reduces the memory usage of `callVariant`.

- The command line arguments are standardized across all commands, for example '-i/--input-path' for inputs and '-o/--output-path' for outputs.

- `generateIndex` is changed to use compressed text format to store genomic annotation, because for some reason that we are not sure, when loading the pickled genomic annotation, the memory usage is almost doubled. [#394](https://github.com/uclahs-cds/private-moPepGen/issues/394)

---

## [0.1.0-beta.1] - 2021-12-23

### Added

- Initial beta release of moPepGen, with the three-frame graph based algorithm implemented to call noncanoinical peptides.<|MERGE_RESOLUTION|>--- conflicted
+++ resolved
@@ -16,11 +16,9 @@
 
 - Fixed that reference source are not recognized. Switched to use upper case values. #758
 
-<<<<<<< HEAD
 - Fixed `generateIndex` that symlink was not created properly for GTF with `--gtf-symlink`.
-=======
+
 - Fixed matplotlib warning message #742
->>>>>>> 3d78cf14
 
 ## [1.1.0] - 2023-06-28
 
